--- conflicted
+++ resolved
@@ -13,7 +13,6 @@
 
 # This allows for backwards compatibility of the pickled models.
 sys.modules["protai"] = nlpprecursor
-
 
 def robust_predict(predict_function, *args, max_attempts=2, sleep_time=1):
     """
@@ -152,11 +151,7 @@
                 "class": class_pred["class"],
                 "class_score": class_pred["score"],
                 "cleavage_score": cleavage_pred["score"],
-<<<<<<< HEAD
-                "prediction_tool": "nlpprecursor"
-=======
                 "prediction_tool": "nlpprecursor",
->>>>>>> c263361f
             }
             description_fields = [f"{key}:{value}" for key, value in peptide_metadata.items()]
             seq_record = SeqRecord(
